--- conflicted
+++ resolved
@@ -91,8 +91,4 @@
 name = "boxmux"
 readme = "README.md"
 repository = "https://github.com/jowharshamshiri/boxmux"
-<<<<<<< HEAD
-version = "0.135.189863"
-=======
-version = "0.139.195945"
->>>>>>> c464aae2
+version = "0.136.189869"